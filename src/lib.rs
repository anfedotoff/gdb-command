--- conflicted
+++ resolved
@@ -257,7 +257,6 @@
 
 impl PartialEq for StacktraceEntry {
     fn eq(&self, other: &Self) -> bool {
-<<<<<<< HEAD
         if let DebugInfo::Debug(x1) = &self.debug {
             if let DebugInfo::Debug(x2) = &other.debug {
                 return x1.file_path == x2.file_path
@@ -265,8 +264,7 @@
                     && x1.offset_in_line == x2.offset_in_line;
             }
         }
-=======
->>>>>>> 752350d7
+
         match &self.module {
             ModuleInfo::Name(_) => self.address == other.address,
             ModuleInfo::File(file1) => {
