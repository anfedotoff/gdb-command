--- conflicted
+++ resolved
@@ -134,10 +134,7 @@
                 format!("cannot parse this string: {}", mapping).to_string(),
             ));
         }
-<<<<<<< HEAD
-        hlp.drain(0..5);
-        hlp.remove(hlp.len() - 1);
-=======
+
         let pos = hlp.iter().position(|x| x.contains("Start Addr"));
         if pos.is_none() {
             return Err(error::Error::MappedFilesParse(
@@ -145,7 +142,7 @@
             ));
         }
         hlp.drain(0..pos.unwrap() + 1);
->>>>>>> a1eeb3ca
+
         let mut some = Vec::<File>::new();
 
         for x in hlp.iter() {
@@ -316,8 +313,6 @@
     pub strace: Vec<StacktraceEntry>,
 }
 
-<<<<<<< HEAD
-=======
 impl fmt::Display for Stacktrace {
     fn fmt(&self, f: &mut fmt::Formatter) -> fmt::Result {
         let mut entry_string = String::new();
@@ -329,7 +324,6 @@
     }
 }
 
->>>>>>> a1eeb3ca
 impl Stacktrace {
     /// Method gets the stacktrace as a string and converts it into vector of 'StacktraceEntry' structs
     ///
@@ -342,11 +336,7 @@
     /// The return value is a vector of  'StacktraceEntry' structs
     pub fn from_gdb(trace: &str) -> error::Result<Stacktrace> {
         let mut some = Vec::<StacktraceEntry>::new();
-<<<<<<< HEAD
-        let mut hlp = trace
-=======
         let hlp = trace
->>>>>>> a1eeb3ca
             .split('\n')
             .map(|s| s.trim().to_string())
             .collect::<Vec<String>>();
@@ -355,11 +345,7 @@
                 format!("cannot get stack trace from this string: {}", trace).to_string(),
             ));
         }
-<<<<<<< HEAD
-        hlp.remove(0);
-        hlp.remove(hlp.len() - 1);
-=======
->>>>>>> a1eeb3ca
+
         for x in hlp.iter() {
             some.push(StacktraceEntry::new(&x.clone())?);
         }
